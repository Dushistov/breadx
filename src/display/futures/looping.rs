--- conflicted
+++ resolved
@@ -1,14 +1,8 @@
 // MIT/Apache2 License
 
 use super::WaitFuture;
-<<<<<<< HEAD
+
 use crate::{display::AsyncDisplay, util::take_mut};
-=======
-use crate::{
-    display::AsyncDisplay,
-    util::take_mut,
-};
->>>>>>> ac6e3670
 use core::{
     future::Future,
     pin::Pin,
